--- conflicted
+++ resolved
@@ -262,13 +262,11 @@
     // Then load saved settings (will override defaults if settings exist)
     loadSettings();
     loadConnectionSettings();
-<<<<<<< HEAD
+  
     if (typeof window.initializeRecordingForm === 'function') {
         window.initializeRecordingForm();
     }
-=======
-    
->>>>>>> 790e2385
+
     // Ensure settings are loaded before any operations
     console.log('🔧 [main.js] Page loaded, defaults applied, settings initialized, ready for user interaction');
 });
