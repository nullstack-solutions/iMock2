'use strict';

// ===== FEATURES.JS - Бизнес-функции =====
// Все основные функции приложения: mappings, requests, scenarios, recording, import/export, settings
// Updated: 2025-09-22 - Added missing HTML compatibility functions

// --- ГЛОБАЛЬНЫЕ ПЕРЕМЕННЫЕ СОСТОЯНИЯ (используем window для межмодульного доступа) ---
// Переменные определены в core.js

// Хранилище оригинальных данных (не изменяется при фильтрации)
window.originalMappings = []; // Полный список маппингов с сервера
window.allMappings = []; // Текущий отображаемый список (может быть отфильтрован)
window.originalRequests = []; // Полный список запросов с сервера
window.allRequests = []; // Текущий отображаемый список запросов (может быть отфильтрован)

// Reliable deletion tracking system
window.pendingDeletedIds = new Set(); // Track items pending deletion to prevent cache flicker
window.deletionTimeouts = new Map(); // Track cleanup timeouts for safety

// === УЛУЧШЕННЫЙ МЕХАНИЗМ КЕШИРОВАНИЯ ===

// Оптимизированная система отслеживания изменений
window.cacheManager = {
    // Основной кеш данных
    cache: new Map(),

    // Очередь optimistic updates с TTL (теперь массив для коалесинга)
    optimisticQueue: [],

    // Настройки TTL для optimistic updates (30 секунд по умолчанию)
    optimisticTTL: 30000,

    // Счетчик версий для отслеживания изменений
    version: 0,

    // Флаг синхронизации
    isSyncing: false,

    // Инициализация
    init() {
        // Периодическая очистка устаревших optimistic updates
        setInterval(() => this.cleanupStaleOptimisticUpdates(), 5000);

        // Периодическая синхронизация с сервером
        setInterval(() => this.syncWithServer(), 60000);
    },

    // Добавление optimistic update (упрощенная версия)
    addOptimisticUpdate(m, op) {
        const id = m?.id || m?.uuid;
        if (!id) return;

        // Простая логика - сервер всегда источник правды
        this.optimisticQueue.push({ id, op, payload: m, ts: Date.now() });
        console.log(`🎯 [CACHE] Added optimistic update: ${id}, operation: ${op}`);
    },

    // Удаление optimistic update после подтверждения от сервера
    confirmOptimisticUpdate(id) {
        const i = this.optimisticQueue.findIndex(x => x.id === id);
        if (i >= 0) {
            console.log(`✅ [CACHE] Confirmed optimistic update: ${id}`);
            this.optimisticQueue.splice(i, 1);
        }
    },

    // Удаление устаревших optimistic updates
    cleanupStaleOptimisticUpdates() {
        const now = Date.now();
        const initialLength = this.optimisticQueue.length;
        this.optimisticQueue = this.optimisticQueue.filter(item => {
            if (now - item.ts > this.optimisticTTL) {
                console.log(`🧹 [CACHE] Removing stale optimistic update: ${item.id}`);
                return false;
            }
            return true;
        });

        const removedCount = initialLength - this.optimisticQueue.length;
        if (removedCount > 0) {
            console.log(`🧹 [CACHE] Cleaned ${removedCount} stale optimistic updates`);
            // Запускаем обновление UI если были удалены устаревшие updates
            this.rebuildCache();
        }
    },

    // Удаление конкретного optimistic update
    removeOptimisticUpdate(id) {
        const i = this.optimisticQueue.findIndex(x => x.id === id);
        if (i >= 0) {
            console.log(`🗑️ [CACHE] Removing optimistic update: ${id}`);
            this.optimisticQueue.splice(i, 1);
        }
    },

    // Полная перестройка кеша
    async rebuildCache() {
        if (this.isSyncing) {
            console.log('⏳ [CACHE] Already syncing, skipping rebuild');
            return;
        }

        this.isSyncing = true;
        console.log('🔄 [CACHE] Starting cache rebuild');

        try {
            // Получаем свежие данные с сервера
            const response = await apiFetch(ENDPOINTS.MAPPINGS);
            const serverMappings = response.mappings || [];

            // Очищаем старый кеш
            this.cache.clear();

            // Заполняем кеш данными с сервера
            serverMappings.forEach(mapping => {
                const id = mapping.id || mapping.uuid;
                if (id && !isImockCacheMapping(mapping)) {
                    this.cache.set(id, mapping);
                }
            });

            // Применяем optimistic updates поверх серверных данных
            for (const item of this.optimisticQueue) {
                if (item.op === 'delete') {
                    this.cache.delete(item.id);
                } else {
                    this.cache.set(item.id, item.payload);
                }
            }

            // Обновляем глобальные массивы
            window.originalMappings = Array.from(this.cache.values());
            window.allMappings = [...window.originalMappings];

            console.log(`✅ [CACHE] Rebuild complete: ${this.cache.size} mappings`);

            // Обновляем UI
            if (typeof window.fetchAndRenderMappings === 'function') {
                window.fetchAndRenderMappings(window.allMappings);
            }

        } catch (error) {
            console.error('❌ [CACHE] Rebuild failed:', error);
        } finally {
            this.isSyncing = false;
        }
    },

    // Синхронизация с сервером
    async syncWithServer() {
        if (this.optimisticQueue.length === 0) {
            console.log('✨ [CACHE] No optimistic updates to sync');
            return;
        }

        console.log(`🔄 [CACHE] Syncing ${this.optimisticQueue.length} optimistic updates`);
        await this.rebuildCache();
    },

    // Получение маппинга из кеша
    getMapping(id) {
        return this.cache.get(id);
    },

    // Проверка наличия маппинга
    hasMapping(id) {
        return this.cache.has(id);
    },

    // Очистка всего кеша
    clear() {
        this.cache.clear();
        this.optimisticQueue.length = 0;
        this.version = 0;
        console.log('🧹 [CACHE] Cache cleared');
    }
};

// Инициализация менеджера кеша
window.cacheManager.init();

// --- ОСНОВНЫЕ ФУНКЦИИ ПРИЛОЖЕНИЯ ---

// Улучшенная функция подключения к WireMock серверу с правильной логикой uptime
window.connectToWireMock = async () => {
    // Try main page elements first, then fallback to settings page elements
    const hostInput = document.getElementById('wiremock-host') || document.getElementById(SELECTORS.CONNECTION.HOST);
    const portInput = document.getElementById('wiremock-port') || document.getElementById(SELECTORS.CONNECTION.PORT);
    
    if (!hostInput || !portInput) {
        console.error('Connection input elements not found');
        NotificationManager.error('Ошибка: не найдены поля подключения');
        return;
    }
    
    const host = hostInput.value.trim() || 'localhost';
    const port = portInput.value.trim() || '8080';
    
    // DON'T save connection settings here - they should already be saved from Settings page
    // Only use these values for the current connection attempt
    console.log('🔗 Connecting with:', { host, port });
    
    // Обновляем базовый URL (с корректной нормализацией схемы/порта)
    if (typeof window.normalizeWiremockBaseUrl === 'function') {
        window.wiremockBaseUrl = window.normalizeWiremockBaseUrl(host, port);
    } else {
        // Фолбэк на старое поведение (на случай, если порядок загрузки скриптов изменен)
        const hasScheme = /^(https?:)\/\//i.test(host);
        const scheme = hasScheme ? host.split(':')[0] : 'http';
        const cleanHost = hasScheme ? host.replace(/^(https?:)\/\//i, '') : host;
        const finalPort = (port && String(port).trim()) || (scheme === 'https' ? '443' : '8080');
        window.wiremockBaseUrl = `${scheme}://${cleanHost}:${finalPort}/__admin`;
    }
    
    try {
        let renderSource = 'unknown';
        // Первый health check - здесь начинается uptime
        await checkHealthAndStartUptime();
        
        // Обновляем UI после успешного подключения
        const statusDot = document.getElementById(SELECTORS.CONNECTION.STATUS_DOT);
        const statusText = document.getElementById(SELECTORS.CONNECTION.STATUS_TEXT);
        const setupDiv = document.getElementById(SELECTORS.CONNECTION.SETUP);
        const addButton = document.getElementById(SELECTORS.BUTTONS.ADD_MAPPING);
        
        if (statusDot) statusDot.className = 'status-dot connected';
        if (statusText) { if (!window.lastWiremockSuccess) { window.lastWiremockSuccess = Date.now(); } if (typeof window.updateLastSuccessUI === 'function') { window.updateLastSuccessUI(); } }
        if (setupDiv) setupDiv.style.display = 'none';
        if (addButton) addButton.disabled = false;
        
        // Показываем статистику и фильтры
        const statsElement = document.getElementById(SELECTORS.UI.STATS);
        const filtersElement = document.getElementById(SELECTORS.UI.SEARCH_FILTERS);
        if (statsElement) statsElement.style.display = 'flex';
        if (filtersElement) filtersElement.style.display = 'block';
        
        // Запускаем периодический health check
        startHealthMonitoring();
        
        // Загружаем данные параллельно с учетом Cache Service
        const useCache = (JSON.parse(localStorage.getItem('wiremock-settings') || '{}').cacheEnabled) === true
            || !!document.getElementById('cache-enabled')?.checked;
        await Promise.all([
            fetchAndRenderMappings(null, { useCache }),
            fetchAndRenderRequests()
        ]);
        
        NotificationManager.success('Подключение к WireMock установлено!');
        
    } catch (error) {
        console.error('Connection error:', error);
        NotificationManager.error(`Ошибка подключения: ${error.message}`);
        
        // Останавливаем uptime при ошибке
        stopUptime();
        
        // Сбрасываем состояние подключения
        const statusDot = document.getElementById(SELECTORS.CONNECTION.STATUS_DOT);
        const statusText = document.getElementById(SELECTORS.CONNECTION.STATUS_TEXT);
        if (statusDot) statusDot.className = 'status-dot disconnected';
        if (statusText) statusText.textContent = 'Disconnected';
    }
};

// Health monitoring и uptime система
let healthCheckInterval = null;

// Функция первого health check и запуска uptime
window.checkHealthAndStartUptime = async () => {
    try {
        // Измеряем время отклика
        const startTime = performance.now();
        let responseTime = 0;
        let isHealthy = false;

        // Пытаемся сначала обратиться к /health (WireMock 3.x), затем делаем фолбэк к /mappings (совместимо с 2.x)
        try {
            const response = await apiFetch(ENDPOINTS.HEALTH);
            responseTime = Math.round(performance.now() - startTime);
            isHealthy = typeof response === 'object' && (
                (typeof response.status === 'string' && ['up','healthy','ok'].includes(response.status.toLowerCase())) ||
                response.healthy === true
            );
            console.log('[HEALTH] initial check:', { rawStatus: response?.status, healthyFlag: response?.healthy, isHealthy });
        } catch (primaryError) {
            // Фолбэк: проверяем доступность основных API через /mappings
            const fallback = await apiFetch(ENDPOINTS.MAPPINGS);
            responseTime = Math.round(performance.now() - startTime);
            // Если ответ JSON-объект (ожидаемо у WireMock), считаем здоровым
            isHealthy = typeof fallback === 'object';
        }

        if (isHealthy) {
            // Запускаем uptime только при успешном health check
            window.startTime = Date.now();
            if (window.uptimeInterval) clearInterval(window.uptimeInterval);
            window.uptimeInterval = setInterval(updateUptime, 1000);
            // Unified health UI update (fallback below keeps old DOM path)
            if (typeof window.applyHealthUI === 'function') {
                try { window.applyHealthUI(true, responseTime); } catch (e) { console.warn('applyHealthUI failed:', e); }
            }
            
            // Обновляем health indicator с временем отклика
            // Unified health UI (fallback DOM update remains below)
            if (typeof window.applyHealthUI === 'function') {
                try { window.applyHealthUI(isHealthy, isHealthy ? responseTime : null); } catch (e) { console.warn('applyHealthUI failed:', e); }
            }
            const healthIndicator = document.getElementById(SELECTORS.HEALTH.INDICATOR);
            if (healthIndicator) {
                healthIndicator.style.display = 'inline';
                healthIndicator.innerHTML = `<span>Response Time: </span><span class="healthy">${responseTime}ms</span>`;
            }
            
            console.log(`✅ WireMock health check passed (${responseTime}ms), uptime started`);
        } else {
            throw new Error('WireMock is not healthy');
        }
    } catch (error) {
        console.error('Health check failed:', error);
        throw error;
    }
};

// Функция периодического мониторинга health
window.startHealthMonitoring = () => {
    // Очищаем предыдущий интервал если есть
    if (healthCheckInterval) {
        clearInterval(healthCheckInterval);
    }
    
    // Проверяем health каждые 30 секунд
    healthCheckInterval = setInterval(async () => {
        try {
            const startTime = performance.now();
            let responseTime = 0;
            let isHealthyNow = false;

            try {
                const healthResponse = await apiFetch(ENDPOINTS.HEALTH);
                responseTime = Math.round(performance.now() - startTime);
                isHealthyNow = typeof healthResponse === 'object' && (
                    (typeof healthResponse.status === 'string' && ['up','healthy','ok'].includes(healthResponse.status.toLowerCase())) ||
                    healthResponse.healthy === true
                );
                console.log('[HEALTH] periodic check:', { rawStatus: healthResponse?.status, healthyFlag: healthResponse?.healthy, isHealthyNow });
            } catch (primaryError) {
                // Фолбэк на /mappings
                const fallback = await apiFetch(ENDPOINTS.MAPPINGS);
                responseTime = Math.round(performance.now() - startTime);
                isHealthyNow = typeof fallback === 'object';
            }

            const healthIndicator = document.getElementById(SELECTORS.HEALTH.INDICATOR);
            if (healthIndicator) {
                if (isHealthyNow) {
                    healthIndicator.innerHTML = `<span>Response Time: </span><span class="healthy">${responseTime}ms</span>`;
                } else {
                    healthIndicator.innerHTML = `<span>Response Time: </span><span class="unhealthy">Unhealthy</span>`;
                    // Останавливаем uptime при первом неудачном health check
                    stopUptime();
                    clearInterval(healthCheckInterval);
                    NotificationManager.warning('WireMock health check failed, uptime stopped');
                }
            }
        } catch (error) {
            console.error('Health monitoring failed:', error);
            // Останавливаем uptime при ошибке health check
            const healthIndicator = document.getElementById(SELECTORS.HEALTH.INDICATOR);
            if (typeof window.applyHealthUI === 'function') {
                try { window.applyHealthUI(null, null); } catch {}
            } else if (healthIndicator) {
                healthIndicator.innerHTML = `<span>Response Time: </span><span class="error">Error</span>`;
            }
            stopUptime();
            clearInterval(healthCheckInterval);
            NotificationManager.error('Health monitoring failed, uptime stopped');
        }
    }, 30000); // 30 секунд
};

// ===== UPTIME FUNCTIONS =====

window.updateUptime = function() {
    if (!window.startTime) return;
    const uptimeSeconds = Math.floor((Date.now() - window.startTime) / 1000);
    const hours = Math.floor(uptimeSeconds / 3600);
    const minutes = Math.floor((uptimeSeconds % 3600) / 60);
    const seconds = uptimeSeconds % 60;

    const uptimeElement = document.getElementById('uptime');
    if (uptimeElement) {
        if (hours > 0) {
            uptimeElement.textContent = `${hours}h ${minutes}m ${seconds}s`;
        } else if (minutes > 0) {
            uptimeElement.textContent = `${minutes}m ${seconds}s`;
        } else {
            uptimeElement.textContent = `${seconds}s`;
        }
    }
};

window.stopUptime = function() {
    if (window.uptimeInterval) {
        clearInterval(window.uptimeInterval);
        window.uptimeInterval = null;
    }
    window.startTime = null;
    const uptimeElement = document.getElementById('uptime');
    if (uptimeElement) {
        uptimeElement.textContent = '0s';
    }
};


// --- КОМПАКТНЫЕ УТИЛИТЫ (сокращено с ~80 до 20 строк) ---

const Utils = {
    escapeHtml: (unsafe) => typeof unsafe !== 'string' ? String(unsafe) : 
        unsafe.replace(/[&<>"']/g, m => ({'&':'&amp;','<':'&lt;','>':'&gt;','"':'&quot;',"'":'&#039;'})[m]),
    
    formatJson: (obj, fallback = 'Invalid JSON', maxLength = 1000) => {
        try { 
            const jsonString = JSON.stringify(obj, null, 2);
            if (jsonString.length > maxLength) {
                return jsonString.substring(0, maxLength) + '\n... (truncated - ' + (jsonString.length - maxLength) + ' more characters)';
            }
            return jsonString;
        } 
        catch { return fallback; }
    },
    
    parseRequestTime: (date) => {
        if (!date) return new Date().toLocaleString('ru-RU');
        try {
            const d = new Date(typeof date === 'number' ? (date > 1e12 ? date : date * 1000) : date);
            return isNaN(d.getTime()) ? `Invalid: ${date}` : d.toLocaleString('ru-RU');
        } catch { return `Invalid: ${date}`; }
    },
    
    getStatusClass: (status) => {
        const code = parseInt(status) || 0;
        if (code >= 200 && code < 300) return 'success';
        if (code >= 300 && code < 400) return 'redirect';
        if (code >= 400 && code < 500) return 'client-error';
        if (code >= 500) return 'server-error';
        return 'unknown';
    }
};

// Обратная совместимость для существующего кода
const escapeHtml = Utils.escapeHtml;
const formatJson = Utils.formatJson;
const parseRequestTime = Utils.parseRequestTime;
const getStatusClass = Utils.getStatusClass;

// --- УНИВЕРСАЛЬНЫЕ UI КОМПОНЕНТЫ (сократить ~100 строк дублирования) ---

const UIComponents = {
    // Базовый компонент карточки - заменяет renderMappingCard и renderRequestCard
    createCard: (type, data, actions = []) => {
        const { id, method, url, status, name, time, extras = {} } = data;
        return `
            <div class="${type}-card" data-id="${Utils.escapeHtml(id)}">
                <div class="${type}-header" onclick="window.toggleDetails('${Utils.escapeHtml(id)}', '${type}')">
                    <div class="${type}-info">
                        <div class="${type}-top-line">
                            <span class="method-badge ${method.toLowerCase()}">
                                <span class="collapse-arrow" id="arrow-${Utils.escapeHtml(id)}">▶</span> ${method}
                            </span>
                            ${name ? `<span class="${type}-name">${Utils.escapeHtml(name)}</span>` : ''}
                            ${time ? `<span class="${type}-time">${time}</span>` : ''}
                        </div>
                        <div class="${type}-url-line">
                            <span class="status-badge ${Utils.getStatusClass(status)}">${status}</span>
                            <span class="${type}-url">${Utils.escapeHtml(url)}</span>
                            ${extras.badges || ''}
                        </div>
                    </div>
                    <div class="${type}-actions" onclick="event.stopPropagation()">
                        ${actions.map(action => `
                            <button class="btn btn-sm btn-${action.class}"
                                    onclick="${action.handler}('${Utils.escapeHtml(id)}')"
                                    title="${Utils.escapeHtml(action.title)}">${action.icon}</button>
                        `).join('')}
                    </div>
                </div>
                <div class="${type}-preview" id="preview-${Utils.escapeHtml(id)}" style="display: none;">
                    ${extras.preview || ''}
                </div>
            </div>`;
    },
    
    createPreviewSection: (title, items) => `
        <div class="preview-section">
            <h4>${title}</h4>
            ${Object.entries(items).map(([key, value]) => {
                if (!value) return '';
                
                if (typeof value === 'object') {
                    const jsonString = JSON.stringify(value);
                    // For large objects, show a summary and lazy load full content
                    if (jsonString.length > 500) {
                        const preview = Utils.formatJson(value, 'Invalid JSON', 200);
                        const fullId = `full-${Math.random().toString(36).substr(2, 9)}`;
                        return `<div class="preview-value">
                            <strong>${key}:</strong>
                            <pre>${preview}</pre>
                            <button class="btn btn-secondary btn-small" onclick="toggleFullContent('${fullId}')" data-json="${Utils.escapeHtml(JSON.stringify(value))}" style="margin-top: 0.5rem; font-size: 0.8rem;">
                                Show Full Content
                            </button>
                            <div id="${fullId}" style="display: none;"></div>
                        </div>`;
                    } else {
                        return `<div class="preview-value"><strong>${key}:</strong><pre>${Utils.formatJson(value)}</pre></div>`;
                    }
                } else {
                    // Check if the string value is JSON and format it accordingly
                    if (typeof value === 'string' && value.trim().startsWith('{') && value.trim().endsWith('}')) {
                        try {
                            const parsedJson = JSON.parse(value);
                            const jsonString = JSON.stringify(parsedJson);
                            // For large JSON strings, show a summary and lazy load full content
                            if (jsonString.length > 500) {
                                const preview = Utils.formatJson(parsedJson, 'Invalid JSON', 200);
                                const fullId = `full-${Math.random().toString(36).substr(2, 9)}`;
                                return `<div class="preview-value">
                                    <strong>${key}:</strong>
                                    <pre>${preview}</pre>
                                    <button class="btn btn-secondary btn-small" onclick="toggleFullContent('${fullId}')" data-json="${Utils.escapeHtml(JSON.stringify(parsedJson))}" style="margin-top: 0.5rem; font-size: 0.8rem;">
                                        Show Full Content
                                    </button>
                                    <div id="${fullId}" style="display: none;"></div>
                                </div>`;
                            } else {
                                return `<div class="preview-value"><strong>${key}:</strong><pre>${Utils.formatJson(parsedJson)}</pre></div>`;
                            }
                        } catch (e) {
                            // If JSON parsing fails, treat as regular string but still use pre for better formatting
                            return `<div class="preview-value"><strong>${key}:</strong><pre>${Utils.escapeHtml(value)}</pre></div>`;
                        }
                    } else {
                        return `<div class="preview-value"><strong>${key}:</strong> ${value}</div>`;
                    }
                }
            }).join('')}
        </div>`,
    
    toggleDetails: (id, type) => {
        const preview = document.getElementById(`preview-${id}`);
        const arrow = document.getElementById(`arrow-${id}`);
        if (preview && arrow) {
            const isHidden = preview.style.display === 'none';
            preview.style.display = isHidden ? 'block' : 'none';
            arrow.textContent = isHidden ? '▼' : '▶';
        }
    },
    
    toggleFullContent: (elementId) => {
        const element = document.getElementById(elementId);
        const button = element.previousElementSibling;
        
        if (element.style.display === 'none') {
            // Show full content
            try {
                const jsonData = button.getAttribute('data-json');
                const parsedData = JSON.parse(jsonData);
                element.innerHTML = `<pre style="max-height: 300px; overflow-y: auto; background: var(--bg-tertiary); padding: 1rem; border-radius: var(--radius-sm); margin-top: 0.5rem;">${Utils.escapeHtml(JSON.stringify(parsedData, null, 2))}</pre>`;
                element.style.display = 'block';
                button.textContent = 'Hide Full Content';
            } catch (e) {
                element.innerHTML = `<div class="preview-value warning">Error parsing JSON: ${Utils.escapeHtml(e.message)}</div>`;
                element.style.display = 'block';
                button.textContent = 'Hide';
            }
        } else {
            // Hide full content
            element.style.display = 'none';
            button.textContent = 'Show Full Content';
        }
    }
};

// Make UIComponents functions globally accessible for HTML onclick handlers
window.toggleFullContent = UIComponents.toggleFullContent;
window.toggleDetails = UIComponents.toggleDetails;

// --- ЗАГРУЗКА И ОТОБРАЖЕНИЕ ДАННЫХ ---

// Компактная функция загрузки маппингов (временно возвращена старая версия до создания DataManager)
window.fetchAndRenderMappings = async (mappingsToRender = null, options = {}) => {
    const container = document.getElementById(SELECTORS.LISTS.MAPPINGS);
    const emptyState = document.getElementById(SELECTORS.EMPTY.MAPPINGS);
    const loadingState = document.getElementById(SELECTORS.LOADING.MAPPINGS);

    if (!container || !emptyState || !loadingState) {
        console.error('Required DOM elements not found for mappings rendering');
        return;
    }

    let renderSource = 'unknown';

    try {
        if (mappingsToRender === null) {
            loadingState.classList.remove('hidden');
            container.style.display = 'none';
            emptyState.classList.add('hidden');
            
            let data;
            let dataSource = 'direct';
            if (options && options.useCache) {
                const cached = await loadImockCacheBestOf3();
                if (cached && cached.data && Array.isArray(cached.data.mappings)) {
                    // Cache hit - use cached data for quick UI, but always fetch fresh data for complete info
                    console.log('🧩 [CACHE] Cache hit - using cached data for quick start, fetching fresh data');
                    dataSource = 'cache';

                    // Start async fresh fetch for complete data (only if no optimistic updates in progress)
                    (async () => {
                        try {
                            // Wait a bit for any optimistic updates to complete
                            await new Promise(resolve => setTimeout(resolve, 200));

                            const freshData = await apiFetch(ENDPOINTS.MAPPINGS);
                            if (freshData && freshData.mappings) {
                                const serverMappings = freshData.mappings.filter(x => !isImockCacheMapping(x));

                                // Create a map of current optimistic mappings for preservation
                                const currentIds = new Set(window.allMappings.map(m => m.id || m.uuid));
                                const serverIds = new Set(serverMappings.map(m => m.id || m.uuid));

                                // Merge strategy: combine server data with optimistic state
                                // 1. Start with all server mappings (authoritative source)
                                // 2. Update existing ones with full server data
                                // 3. Keep optimistic creations that aren't on server yet
                                // 4. Remove optimistic deletions

                                const mergedMappings = [];

                                // Add all server mappings first (they have full data)
                                serverMappings.forEach(serverMapping => {
                                    const serverId = serverMapping.id || serverMapping.uuid;

                                    // Check if this server mapping was optimistically deleted
                                    const optimisticItem = window.cacheManager.optimisticQueue.find(x => x.id === serverId);
                                    const isOptimisticallyDeleted = optimisticItem && optimisticItem.op === 'delete';

                                    if (!isOptimisticallyDeleted) {
                                        mergedMappings.push(serverMapping);
                                    }
                                });

                                // Add optimistic creations (mappings that exist locally but not on server)
                                window.allMappings.forEach(currentMapping => {
                                    const currentId = currentMapping.id || currentMapping.uuid;

                                    // If this mapping doesn't exist on server, it's an optimistic creation
                                    const existsOnServer = serverIds.has(currentId);
                                    if (!existsOnServer) {
                                        mergedMappings.push(currentMapping);
                                    }
                                });

                                // Update with merged data
                                window.allMappings = mergedMappings;
                                window.originalMappings = [...mergedMappings];
                                syncCacheWithMappings(window.originalMappings);

                                // Re-render UI with merged complete data
                                fetchAndRenderMappings(window.allMappings);
                            }
                        } catch (e) {
                            console.warn('🧩 [CACHE] Failed to load fresh data:', e);
                        }
                    })();

                    // Use cached slim data for immediate UI (will be replaced by fresh data)
                    data = cached.data;
                } else {
                    data = await apiFetch(ENDPOINTS.MAPPINGS);
                    dataSource = 'direct';
                    // regenerate cache asynchronously
                    try { console.log('🧩 [CACHE] Async regenerate after cache miss'); regenerateImockCache(); } catch {}
                }
            } else {
                data = await apiFetch(ENDPOINTS.MAPPINGS);
                dataSource = 'direct';
            }
            // If we fetched a full admin list, strip service cache mapping from UI
            let incoming = data.mappings || [];

            // Server data is now authoritative - optimistic updates are handled through UI updates only
            if (window.cacheManager.optimisticQueue.length > 0) {
                console.log('🎯 [OPTIMISTIC] Applying optimistic updates to incoming data:', window.cacheManager.optimisticQueue.length, 'updates');

                incoming = incoming.map(serverMapping => {
                    const optimisticItem = window.cacheManager.optimisticQueue.find(x => x.id === (serverMapping.id || serverMapping.uuid));
                    if (optimisticItem) {
                        if (optimisticItem.op === 'delete') {
                            console.log('🎯 [OPTIMISTIC] Removing deleted mapping from results:', serverMapping.id);
                            return null; // Mark for removal
                        }
                        // Use optimistic version
                        console.log('🎯 [OPTIMISTIC] Using optimistic version for:', serverMapping.id);
                        return optimisticItem.payload;
                    }
                    return serverMapping;
                }).filter(m => m !== null); // Remove deleted mappings

                // Add any new optimistic mappings that weren't on server
                window.cacheManager.optimisticQueue.forEach(item => {
                    if (item.op !== 'delete' && !incoming.some(m => (m.id || m.uuid) === item.id)) {
                        console.log('🎯 [OPTIMISTIC] Adding new optimistic mapping:', item.id);
                        incoming.unshift(item.payload);
                    }
                });
            }

            // Hide any items marked as pending-deleted to avoid stale cache flicker
            try {
                if (window.pendingDeletedIds && window.pendingDeletedIds.size > 0) {
                    const before = incoming.length;
                    incoming = incoming.filter(m => !window.pendingDeletedIds.has(m.id || m.uuid));
                    if (before !== incoming.length) console.log('🧩 [CACHE] filtered pending-deleted from render:', before - incoming.length);
                }
            } catch {}
            window.originalMappings = Array.isArray(incoming) ? incoming.filter(m => !isImockCacheMapping(m)) : [];
            syncCacheWithMappings(window.originalMappings);
            window.allMappings = [...window.originalMappings];
            // Update data source indicator in UI
            updateDataSourceIndicator(dataSource);
            renderSource = dataSource;
        } else {
            window.allMappings = mappingsToRender;
            renderSource = 'custom';
        }
        
        loadingState.classList.add('hidden');
        
        if (window.allMappings.length === 0) {
            emptyState.classList.remove('hidden');
            container.style.display = 'none';
            updateMappingsCounter();
            return;
        }
        
        emptyState.classList.add('hidden');
        container.style.display = 'block';
        
        // Invalidate cache before re-rendering to ensure fresh DOM references
        window.invalidateElementCache(SELECTORS.LISTS.MAPPINGS);

        // Сортировка маппингов
        const sortedMappings = [...window.allMappings].sort((a, b) => {
            const priorityA = a.priority || 1;
            const priorityB = b.priority || 1;
            if (priorityA !== priorityB) return priorityA - priorityB;
            
            const methodOrder = { 'GET': 1, 'POST': 2, 'PUT': 3, 'PATCH': 4, 'DELETE': 5 };
            const methodA = methodOrder[a.request?.method] || 999;
            const methodB = methodOrder[b.request?.method] || 999;
            if (methodA !== methodB) return methodA - methodB;
            
            const urlA = a.request?.url || a.request?.urlPattern || a.request?.urlPath || '';
            const urlB = b.request?.url || b.request?.urlPattern || b.request?.urlPath || '';
            return urlA.localeCompare(urlB);
        });
        console.log(`📦 Mappings render from: ${renderSource} — ${sortedMappings.length} items`);
        container.innerHTML = sortedMappings.map(mapping => renderMappingCard(mapping)).join('');
        updateMappingsCounter();
        // Reapply mapping filters if any are active, preserving user's view
        try {
            const hasFilters = (document.getElementById(SELECTORS.MAPPING_FILTERS.METHOD)?.value || '')
                || (document.getElementById(SELECTORS.MAPPING_FILTERS.URL)?.value || '')
                || (document.getElementById(SELECTORS.MAPPING_FILTERS.STATUS)?.value || '');
            if (hasFilters && typeof FilterManager !== 'undefined' && FilterManager.applyMappingFilters) {
                FilterManager.applyMappingFilters();
                console.log('[FILTERS] Mapping filters re-applied after refresh');
                try { NotificationManager && NotificationManager.show('Filters applied', NotificationManager.TYPES.INFO, 1200); } catch {}
            }
        } catch {}
        
    } catch (error) {
        console.error('Error in fetchAndRenderMappings:', error);
        NotificationManager.error(`Ошибка загрузки маппингов: ${error.message}`);
        loadingState.classList.add('hidden');
        emptyState.classList.remove('hidden');
        container.style.display = 'none';
    }
};

// Function to get a specific mapping by ID
window.getMappingById = async (mappingId) => {
    try {
        if (!mappingId) {
            throw new Error('Mapping ID is required');
        }

        console.log(`📥 [getMappingById] Fetching mapping with ID: ${mappingId}`);
        console.log(`📥 [getMappingById] Current wiremockBaseUrl:`, window.wiremockBaseUrl);
        console.log(`📥 [getMappingById] window.allMappings available:`, Array.isArray(window.allMappings));
        console.log(`📥 [getMappingById] Cache size:`, window.allMappings?.length || 0);

        // Try to get from cache first
        const cachedMapping = window.allMappings?.find(m => m.id === mappingId);
        if (cachedMapping) {
            console.log(`📦 [getMappingById] Found mapping in cache: ${mappingId}`, cachedMapping);
            return cachedMapping;
        } else {
            console.log(`📦 [getMappingById] Mapping not found in cache, will fetch from API`);
        }

        // Fetch from WireMock API
        console.log(`📡 [getMappingById] Making API call to: /mappings/${mappingId}`);
        const response = await apiFetch(`/mappings/${mappingId}`);
        console.log(`📡 [getMappingById] Raw API response:`, response);

        // Handle both wrapped and unwrapped responses
        const mapping = response && typeof response === 'object' && response.mapping
            ? response.mapping
            : response;

        console.log(`📡 [getMappingById] Processed mapping:`, mapping);

        if (!mapping || typeof mapping !== 'object') {
            console.log(`❌ [getMappingById] API returned invalid data for mapping ${mappingId}`);
            throw new Error(`Mapping with ID ${mappingId} not found or invalid response`);
        }

        console.log(`✅ [getMappingById] Successfully fetched mapping: ${mappingId}`, mapping);
        return mapping;

    } catch (error) {
        console.error(`❌ [getMappingById] Error fetching mapping ${mappingId}:`, error);
        console.error(`❌ [getMappingById] Error details:`, {
            message: error.message,
            status: error.status,
            statusText: error.statusText,
            url: `${window.wiremockBaseUrl}/mappings/${mappingId}`
        });
        throw error;
    }
};

// Обновленная функция applyOptimisticMappingUpdate
window.applyOptimisticMappingUpdate = (mappingLike) => {
    try {
        if (!mappingLike) {
            console.warn('🎯 [OPTIMISTIC] No mapping data provided');
            return;
        }

        const mapping = mappingLike.mapping || mappingLike;
        const mappingId = mapping?.id || mapping?.uuid;
        if (!mapping || !mappingId) {
            console.warn('🎯 [OPTIMISTIC] Invalid mapping data - missing id:', mapping);
            return;
        }

        // Проверяем, не является ли это служебным маппингом кеша
        if (isImockCacheMapping(mapping)) {
            console.log('🎯 [OPTIMISTIC] Skipping cache mapping update');
            return;
        }

        const cacheAvailable = window.cacheManager && window.cacheManager.cache instanceof Map;
        const optimisticOperation = cacheAvailable && window.cacheManager.cache.has(mappingId) ? 'update' : 'create';

<<<<<<< HEAD
        if (typeof updateOptimisticCache === 'function') {
            updateOptimisticCache(mapping, optimisticOperation);
        } else {
            // Fallback to legacy direct mutation if the new helper is unavailable
            if (cacheAvailable) {
                seedCacheFromGlobals(window.cacheManager.cache);
                const incoming = cloneMappingForCache(mapping);
                if (!incoming) {
                    console.warn('🎯 [OPTIMISTIC] Failed to clone mapping for cache:', mappingId);
                } else {
                    if (!incoming.id && mappingId) {
                        incoming.id = mappingId;
                    }
                    if (!incoming.uuid && (mapping.uuid || mappingId)) {
                        incoming.uuid = mapping.uuid || mappingId;
                    }

                    if (window.cacheManager.cache.has(mappingId)) {
                        const merged = mergeMappingData(window.cacheManager.cache.get(mappingId), incoming);
                        window.cacheManager.cache.set(mappingId, merged);
                    } else {
                        window.cacheManager.cache.set(mappingId, incoming);
                    }
                }
            }

            window.cacheLastUpdate = Date.now();
            refreshMappingsFromCache();
        }

=======
        if (typeof window.cacheManager?.addOptimisticUpdate === 'function') {
            window.cacheManager.addOptimisticUpdate(mapping, optimisticOperation);
        }

        if (cacheAvailable) {
            const incoming = cloneMappingForCache(mapping);
            if (!incoming) {
                console.warn('🎯 [OPTIMISTIC] Failed to clone mapping for cache:', mappingId);
            } else {
                if (!incoming.id && mappingId) {
                    incoming.id = mappingId;
                }

                if (window.cacheManager.cache.has(mappingId)) {
                    const merged = mergeMappingData(window.cacheManager.cache.get(mappingId), incoming);
                    window.cacheManager.cache.set(mappingId, merged);
                } else {
                    window.cacheManager.cache.set(mappingId, incoming);
                }
            }
        }

        window.cacheLastUpdate = Date.now();
        refreshMappingsFromCache();

>>>>>>> d54e566d
        console.log('🎯 [OPTIMISTIC] Applied update for mapping:', mappingId);

    } catch (e) {
        console.warn('🎯 [OPTIMISTIC] Update failed:', e);
    }
};

// Refresh mappings in background and then re-render without jank
window.backgroundRefreshMappings = async (useCache = false) => {
    try {
        let data;
        let source = 'direct';
        if (useCache) {
            const cached = await loadImockCacheBestOf3();
            if (cached && cached.data && Array.isArray(cached.data.mappings)) {
                data = cached.data;
                source = 'cache';
            } else {
                data = await apiFetch(ENDPOINTS.MAPPINGS);
                source = 'direct';
            }
        } else {
            data = await apiFetch(ENDPOINTS.MAPPINGS);
            source = 'direct';
        }
        const incoming = data.mappings || [];
        window.originalMappings = Array.isArray(incoming) ? incoming.filter(m => !isImockCacheMapping(m)) : [];
        syncCacheWithMappings(window.originalMappings);
        window.allMappings = [...window.originalMappings];
        updateDataSourceIndicator(source);
        // re-render without loading state
        fetchAndRenderMappings(window.allMappings);
    } catch (e) {
        console.warn('Background refresh failed:', e);
    }
};

// Компактная функция рендеринга маппинга через UIComponents (сокращено с ~67 до 15 строк)
window.renderMappingCard = function(mapping) {
    if (!mapping || !mapping.id) {
        console.warn('Invalid mapping data:', mapping);
        return '';
    }
    
    const actions = [
        { class: 'secondary', handler: 'editMapping', title: 'Edit in Editor', icon: '📝' },
        { class: 'primary', handler: 'openEditModal', title: 'Редактировать', icon: '✏️' },
        { class: 'danger', handler: 'deleteMapping', title: 'Удалить', icon: '🗑️' }
    ];
    
    const data = {
        id: mapping.id,
        method: mapping.request?.method || 'GET',
        url: mapping.request?.urlPath || mapping.request?.urlPathPattern || mapping.request?.urlPattern || mapping.request?.url || 'N/A',
        status: mapping.response?.status || 200,
        name: mapping.name || mapping.metadata?.name || `Mapping ${mapping.id.substring(0, 8)}`,
        extras: {
            preview: UIComponents.createPreviewSection('📥 Request', {
                'Method': mapping.request?.method || 'GET',
                'URL': mapping.request?.url || mapping.request?.urlPattern || mapping.request?.urlPath || mapping.request?.urlPathPattern,
                'Headers': mapping.request?.headers,
                'Body': mapping.request?.bodyPatterns || mapping.request?.body,
                'Query Parameters': mapping.request?.queryParameters
            }) + UIComponents.createPreviewSection('📤 Response', {
                'Status': mapping.response?.status,
                'Headers': mapping.response?.headers,
                'Body': mapping.response?.jsonBody || mapping.response?.body,
                'Delay': mapping.response?.fixedDelayMilliseconds ? `${mapping.response.fixedDelayMilliseconds}ms` : null
            }) + UIComponents.createPreviewSection('Overview', {
                'ID': mapping.id || mapping.uuid,
                'Name': mapping.name || mapping.metadata?.name,
                'Priority': mapping.priority,
                'Persistent': mapping.persistent,
                'Scenario': mapping.scenarioName,
                'Required State': mapping.requiredScenarioState,
                'New State': mapping.newScenarioState,
            'Created': (window.showMetaTimestamps !== false && mapping.metadata?.created) ? new Date(mapping.metadata.created).toLocaleString() : null,
            'Edited': (window.showMetaTimestamps !== false && mapping.metadata?.edited) ? new Date(mapping.metadata.edited).toLocaleString() : null,
            'Source': mapping.metadata?.source ? `Edited from ${mapping.metadata.source}` : null,
            })
            ,
            badges: [
                (mapping.id || mapping.uuid) ? `<span class="badge badge-secondary" title="Mapping ID">${Utils.escapeHtml(((mapping.id || mapping.uuid).length > 12 ? (mapping.id || mapping.uuid).slice(0,8) + '…' + (mapping.id || mapping.uuid).slice(-4) : (mapping.id || mapping.uuid)))}</span>` : '',
                (typeof mapping.priority === 'number') ? `<span class="badge badge-secondary" title="Priority">P${mapping.priority}</span>` : '',
                (mapping.scenarioName) ? `<span class="badge badge-secondary" title="Scenario">${Utils.escapeHtml(mapping.scenarioName)}</span>` : '',
                (window.showMetaTimestamps !== false && mapping.metadata?.created) ? `<span class="badge badge-secondary" title="Created">C: ${new Date(mapping.metadata.created).toLocaleString()}</span>` : '',
                (window.showMetaTimestamps !== false && mapping.metadata?.edited) ? `<span class="badge badge-secondary" title="Edited">E: ${new Date(mapping.metadata.edited).toLocaleString()}</span>` : '',
                (mapping.metadata?.source) ? `<span class="badge badge-info" title="Last edited from">${mapping.metadata.source.toUpperCase()}</span>` : ''
            ].filter(Boolean).join(' ')
        }
    };
    
    return UIComponents.createCard('mapping', data, actions);
}

// Обновляем счетчик маппингов
window.updateMappingsCounter = function() {
    const counter = document.getElementById(SELECTORS.COUNTERS.MAPPINGS);
    if (counter) {
        counter.textContent = window.allMappings.length;
    }
}

// Обновление UI-индикатора источника данных (cache/remote/direct)
function updateDataSourceIndicator(source) {
    const el = document.getElementById('data-source-indicator');
    if (!el) return;
    let text = 'Source: direct';
    let cls = 'badge badge-secondary';
    switch (source) {
        case 'cache':
            text = 'Source: cache';
            cls = 'badge badge-success';
            break;
        case 'cache_rebuilding':
            text = 'Source: cache (rebuilding…)';
            cls = 'badge badge-success';
            break;
        case 'remote':
            text = 'Source: remote';
            cls = 'badge badge-warning';
            break;
        case 'remote_error':
            text = 'Source: remote (error/CORS)';
            cls = 'badge badge-danger';
            break;
        default:
            text = 'Source: direct';
            cls = 'badge badge-secondary';
    }
    el.textContent = text;
    el.className = cls;
}

// Requests data source indicator (symmetry with mappings)
function updateRequestsSourceIndicator(source) {
    const el = document.getElementById('requests-source-indicator');
    if (!el) return;
    let text = 'Requests: direct';
    let cls = 'badge badge-secondary';
    switch (source) {
        case 'custom':
            text = 'Requests: custom';
            cls = 'badge badge-secondary';
            break;
        case 'remote':
            text = 'Requests: remote';
            cls = 'badge badge-warning';
            break;
        case 'remote_error':
            text = 'Requests: remote (error/CORS)';
            cls = 'badge badge-danger';
            break;
        default:
            text = 'Requests: direct';
            cls = 'badge badge-secondary';
    }
    el.textContent = text;
    el.className = cls;
}

// Компактные функции переключения деталей через UIComponents
window.toggleMappingDetails = (mappingId) => UIComponents.toggleDetails(mappingId, 'mapping');
window.toggleRequestDetails = (requestId) => UIComponents.toggleDetails(requestId, 'request');

// Компактная функция загрузки запросов (временно возвращена старая версия до создания DataManager)
window.fetchAndRenderRequests = async (requestsToRender = null) => {
    const container = document.getElementById(SELECTORS.LISTS.REQUESTS);
    const emptyState = document.getElementById(SELECTORS.EMPTY.REQUESTS);
    const loadingState = document.getElementById(SELECTORS.LOADING.REQUESTS);
    
    if (!container || !emptyState || !loadingState) {
        console.error('Required DOM elements not found for requests rendering');
        return;
    }
    
    try {
        let reqSource = 'direct';
        if (requestsToRender === null) {
            loadingState.classList.remove('hidden');
            container.style.display = 'none';
            emptyState.classList.add('hidden');
            
            const data = await apiFetch(ENDPOINTS.REQUESTS);
            window.originalRequests = data.requests || [];
            window.allRequests = [...window.originalRequests];
        } else {
            window.allRequests = requestsToRender;
            reqSource = 'custom';
        }
        
        loadingState.classList.add('hidden');
        
        if (window.allRequests.length === 0) {
            emptyState.classList.remove('hidden');
            container.style.display = 'none';
            updateRequestsCounter();
            return;
        }
        
        emptyState.classList.add('hidden');
        container.style.display = 'block';

        // Invalidate cache before re-rendering to ensure fresh DOM references
        window.invalidateElementCache(SELECTORS.LISTS.REQUESTS);

        container.innerHTML = window.allRequests.map(request => renderRequestCard(request)).join('');
        updateRequestsCounter();
        // Source indicator + log, mirroring mappings
        if (typeof updateRequestsSourceIndicator === 'function') updateRequestsSourceIndicator(reqSource);
        console.log(`📦 Requests render from: ${reqSource} — ${window.allRequests.length} items`);
        
    } catch (error) {
        console.error('Error in fetchAndRenderRequests:', error);
        NotificationManager.error(`Ошибка загрузки запросов: ${error.message}`);
        loadingState.classList.add('hidden');
        emptyState.classList.remove('hidden');
        container.style.display = 'none';
    }
};

// Компактная функция рендеринга запроса через UIComponents (сокращено с ~62 до 18 строк)
window.renderRequestCard = function(request) {
    if (!request) {
        console.warn('Invalid request data:', request);
        return '';
    }
    
    const matched = request.wasMatched !== false;
    const clientIp = request.request?.clientIp || 'Unknown';
    
    const data = {
        id: request.id || '',
        method: request.request?.method || 'GET',
        url: request.request?.url || request.request?.urlPath || 'N/A',
        status: request.responseDefinition?.status || (matched ? 200 : 404),
        time: `${Utils.parseRequestTime(request.request.loggedDate)} <span class="request-ip">IP: ${Utils.escapeHtml(clientIp)}</span>`,
        extras: {
            badges: `
                ${matched ? '<span class="badge badge-success">✓ Matched</span>' : 
                          '<span class="badge badge-danger">❌ Unmatched</span>'}
            `,
            preview: UIComponents.createPreviewSection('📥 Request', {
                'Method': request.request?.method,
                'URL': request.request?.url || request.request?.urlPath,
                'Client IP': clientIp,
                'Headers': request.request?.headers,
                'Body': request.request?.body
            }) + UIComponents.createPreviewSection('📤 Response', {
                'Status': request.responseDefinition?.status,
                'Matched': matched ? 'Yes' : 'No',
                'Headers': request.responseDefinition?.headers,
                'Body': request.responseDefinition?.jsonBody || request.responseDefinition?.body
            })
        }
    };
    
    return UIComponents.createCard('request', data, []);
}

// Обновляем счетчик запросов
function updateRequestsCounter() {
    const counter = document.getElementById(SELECTORS.COUNTERS.REQUESTS);
    if (counter) {
        counter.textContent = window.allRequests.length;
    }
}

// --- ОБРАБОТЧИКИ ДЕЙСТВИЙ (удалена дублированная connectToWireMock) ---

window.openEditModal = async (id) => {
    // Безопасная проверка наличия маппингов
    if (!window.allMappings || !Array.isArray(window.allMappings)) {
        NotificationManager.show('Маппинги не загружены', NotificationManager.TYPES.ERROR);
        return;
    }
    
    const mapping = window.allMappings.find(m => m.id === id);
    if (!mapping) {
        NotificationManager.show('Маппинг не найден', NotificationManager.TYPES.ERROR);
        return;
    }
    
    // Показываем модальное окно сначала
    if (typeof window.showModal === 'function') {
        window.showModal('edit-mapping-modal');
    } else {
        console.warn('showModal function not found');
        return;
    }
    
    console.log('🔴 [OPEN MODAL DEBUG] openEditModal called for mapping ID:', id);
    console.log('🔴 [OPEN MODAL DEBUG] Found mapping (cached):', mapping);
    
    // Сначала заполняем форму кэшированной версией, чтобы UI отобразился сразу
    if (typeof window.populateEditMappingForm === 'function') {
        window.populateEditMappingForm(mapping);
    } else {
        console.error('populateEditMappingForm function not found!');
        return;
    }
    
    // Затем пытаемся получить самую свежую версию маппинга по UUID
    try {
        const latest = await apiFetch(`/mappings/${id}`);
        const latestMapping = latest?.mapping || latest; // поддержка разных форматов ответа
        if (latestMapping && latestMapping.id) {
            console.log('🔵 [OPEN MODAL DEBUG] Loaded latest mapping from server:', latestMapping);
            window.populateEditMappingForm(latestMapping);
            // Обновим ссылку в allMappings, чтобы список и дальнейшие операции были консистентны
            const idx = window.allMappings.findIndex(m => m.id === id);
            if (idx !== -1) window.allMappings[idx] = latestMapping;
        } else {
            console.warn('Latest mapping response has unexpected shape, keeping cached version.', latest);
        }
    } catch (e) {
        console.warn('Failed to load latest mapping, using cached version.', e);
    }
    
    // Обновляем заголовок модального окна
    const modalTitleElement = document.getElementById(SELECTORS.MODAL.TITLE);
    if (modalTitleElement) modalTitleElement.textContent = 'Edit Mapping';
    
    console.log('🔴 [OPEN MODAL DEBUG] openEditModal completed for mapping ID:', id);
};

// REMOVED: updateMapping function moved to editor.js

window.deleteMapping = async (id) => {
    if (!confirm('Удалить этот маппинг?')) return;

    try {
        // API call FIRST
        await apiFetch(`/mappings/${id}`, { method: 'DELETE' });

        NotificationManager.success('Маппинг удален!');

        // Update cache and UI with server confirmation
        updateOptimisticCache({ id }, 'delete');

    } catch (e) {
        // Если ошибка 404, маппинг уже удален
        if (e.message.includes('404')) {
            console.log('🗑️ [DELETE] Mapping already deleted from server (404), updating cache locally');
            updateOptimisticCache({ id }, 'delete');
            NotificationManager.success('Маппинг уже был удален');
        } else {
            NotificationManager.error(`Ошибка удаления: ${e.message}`);
        }
    }
};

window.clearRequests = async () => {
    if (!confirm('Очистить все запросы?')) return;
    
    try {
        await apiFetch('/requests', { method: 'DELETE' });
        NotificationManager.success('Запросы очищены!');
        await fetchAndRenderRequests();
    } catch (e) {
        NotificationManager.error(`Ошибка очистки: ${e.message}`);
    }
};

// --- УДАЛЕНО: дублированная функция applyFilters (используется FilterManager) ---

// --- УНИВЕРСАЛЬНЫЙ МЕНЕДЖЕР ФИЛЬТРАЦИИ (устранить дублирование ~90 строк) ---


// Компактные функции фильтрации через FilterManager
window.applyFilters = () => FilterManager.applyMappingFilters();
window.clearMappingFilters = () => {
    document.getElementById(SELECTORS.MAPPING_FILTERS.METHOD).value = '';
    document.getElementById(SELECTORS.MAPPING_FILTERS.URL).value = '';
    document.getElementById(SELECTORS.MAPPING_FILTERS.STATUS).value = '';
    FilterManager.applyMappingFilters();
};
window.applyRequestFilters = () => FilterManager.applyRequestFilters();

// Quick filter function for preset time ranges
window.applyQuickFilter = () => {
    const quickFilterEl = document.getElementById(SELECTORS.REQUEST_FILTERS.QUICK);
    if (!quickFilterEl) return;
    
    const value = quickFilterEl.value;
    if (!value) {
        // Clear time range if no quick filter selected
        const dateFromEl = document.getElementById(SELECTORS.REQUEST_FILTERS.DATE_FROM);
        const dateToEl = document.getElementById(SELECTORS.REQUEST_FILTERS.DATE_TO);
        if (dateFromEl) dateFromEl.value = '';
        if (dateToEl) dateToEl.value = '';
        FilterManager.applyRequestFilters();
        return;
    }
    
    const now = new Date();
    const fromTime = new Date(now);
    
    // Parse the quick filter value (e.g., "5m", "1h", "3d")
    const match = value.match(/^(\d+)([mhd])$/);
    if (!match) return;
    
    const amount = parseInt(match[1]);
    const unit = match[2];
    
    // Calculate the "from" time based on the unit
    switch (unit) {
        case 'm': // minutes
            fromTime.setMinutes(fromTime.getMinutes() - amount);
            break;
        case 'h': // hours
            fromTime.setHours(fromTime.getHours() - amount);
            break;
        case 'd': // days
            fromTime.setDate(fromTime.getDate() - amount);
            break;
        default:
            return;
    }
    
    // Format dates for datetime-local input (YYYY-MM-DDTHH:MM)
    const formatDateTime = (date) => {
        const year = date.getFullYear();
        const month = String(date.getMonth() + 1).padStart(2, '0');
        const day = String(date.getDate()).padStart(2, '0');
        const hours = String(date.getHours()).padStart(2, '0');
        const minutes = String(date.getMinutes()).padStart(2, '0');
        return `${year}-${month}-${day}T${hours}:${minutes}`;
    };
    
    // Set the time range inputs
    const dateFromEl = document.getElementById(SELECTORS.REQUEST_FILTERS.DATE_FROM);
    const dateToEl = document.getElementById(SELECTORS.REQUEST_FILTERS.DATE_TO);
    
    if (dateFromEl) dateFromEl.value = formatDateTime(fromTime);
    if (dateToEl) dateToEl.value = formatDateTime(now);
    
    // Apply the filters
    FilterManager.applyRequestFilters();
};

// Clear quick filter selection (used when custom time range is set)
window.clearQuickFilter = () => {
    const quickEl = document.getElementById(SELECTORS.REQUEST_FILTERS.QUICK);
    if (quickEl) quickEl.value = '';
};
window.clearRequestFilters = () => {
    // Clear existing filters with safe access
    const methodEl = document.getElementById(SELECTORS.REQUEST_FILTERS.METHOD);
    const urlEl = document.getElementById(SELECTORS.REQUEST_FILTERS.URL);
    const statusEl = document.getElementById(SELECTORS.REQUEST_FILTERS.STATUS);
    const dateFromEl = document.getElementById(SELECTORS.REQUEST_FILTERS.DATE_FROM);
    const dateToEl = document.getElementById(SELECTORS.REQUEST_FILTERS.DATE_TO);
    const quickEl = document.getElementById(SELECTORS.REQUEST_FILTERS.QUICK);
    
    if (methodEl) methodEl.value = '';
    if (urlEl) urlEl.value = '';
    if (statusEl) statusEl.value = '';
    if (dateFromEl) dateFromEl.value = '';
    if (dateToEl) dateToEl.value = '';
    if (quickEl) quickEl.value = ''; // Reset quick filter selection
    
    FilterManager.applyRequestFilters();
};

// --- ДОПОЛНИТЕЛЬНЫЕ ФУНКЦИИ УПРАВЛЕНИЯ ---

// Устаревшие функции-обертки (оставлены для совместимости с HTML)
window.clearFilters = () => {
    window.clearMappingFilters();
};

window.refreshRequests = async () => {
    await fetchAndRenderRequests();
    // Применяем фильтры автоматически после обновления
    const hasActiveFilters = document.getElementById(SELECTORS.REQUEST_FILTERS.METHOD)?.value ||
                          document.getElementById(SELECTORS.REQUEST_FILTERS.URL)?.value ||
                          document.getElementById(SELECTORS.REQUEST_FILTERS.STATUS)?.value ||
                          document.getElementById(SELECTORS.REQUEST_FILTERS.DATE_FROM)?.value ||
                          document.getElementById(SELECTORS.REQUEST_FILTERS.DATE_TO)?.value;
    
    if (hasActiveFilters) {
        FilterManager.applyRequestFilters();
        console.log('[FILTERS] Request filters re-applied after refresh');
        try { NotificationManager && NotificationManager.show('Filters applied', NotificationManager.TYPES.INFO, 1200); } catch {}
    }
};

// Функция быстрого применения временного фильтра (исправлено для Request Log)
window.applyQuickTimeFilter = () => {
    // Устанавливаем фильтр на последние 24 часа
    const now = new Date();
    const yesterday = new Date(now.getTime() - 24 * 60 * 60 * 1000);
    
    // Исправлено: используем правильные селекторы для Request Log
    const dateFromInput = document.getElementById(SELECTORS.REQUEST_FILTERS.DATE_FROM);
    const dateToInput = document.getElementById(SELECTORS.REQUEST_FILTERS.DATE_TO);
    
    // Format dates for datetime-local input (YYYY-MM-DDTHH:MM)
    const formatDateTime = (date) => {
        const year = date.getFullYear();
        const month = String(date.getMonth() + 1).padStart(2, '0');
        const day = String(date.getDate()).padStart(2, '0');
        const hours = String(date.getHours()).padStart(2, '0');
        const minutes = String(date.getMinutes()).padStart(2, '0');
        return `${year}-${month}-${day}T${hours}:${minutes}`;
    };

    if (dateFromInput) {
        dateFromInput.value = formatDateTime(yesterday);
    }
    if (dateToInput) {
        dateToInput.value = formatDateTime(now);
    }
    
    // Применяем фильтры
    FilterManager.applyRequestFilters();
};

// --- ОЧИСТКА РЕСУРСОВ ---

// Очистка незакрытых таймаутов при навигации
window.cleanupPendingDeletions = () => {
    for (const [id, timeout] of window.deletionTimeouts) {
        clearTimeout(timeout);
    }
    window.deletionTimeouts.clear();
    window.pendingDeletedIds.clear();
};

// Вызывать при закрытии страницы
window.addEventListener('beforeunload', window.cleanupPendingDeletions);

// --- ПРЕВЬЮ ---

window.togglePreview = (mappingId) => {
    const preview = document.getElementById(`preview-${mappingId}`);
    if (preview.style.display === 'none') {
        preview.style.display = 'block';
    } else {
        preview.style.display = 'none';
    }
};

window.toggleRequestPreview = (requestId) => {
    const preview = document.getElementById(`request-preview-${requestId}`);
    if (preview.style.display === 'none') {
        preview.style.display = 'block';
    } else {
        preview.style.display = 'none';
    }
};

// --- СЦЕНАРИИ ---

window.loadScenarios = async () => {
    try {
        const data = await apiFetch(ENDPOINTS.SCENARIOS);
        allScenarios = data.scenarios || [];
        renderScenarios();
    } catch (e) {
        console.error('Load scenarios error:', e);
    }
};

window.refreshScenarios = async () => {
    await TabManager.refresh('scenarios');
};

window.resetAllScenarios = async () => {
    if (!confirm('Сбросить все сценарии в начальное состояние?')) return;
    
    try {
        await apiFetch('/scenarios/reset', { method: 'POST' });
        NotificationManager.success('Все сценарии сброшены!');
        await loadScenarios();
    } catch (e) {
        NotificationManager.error(`Ошибка сброса сценариев: ${e.message}`);
    }
};

window.setScenarioState = async (scenarioName, newState) => {
    try {
        await apiFetch('/scenarios/set-state', {
            method: 'PUT',
            headers: { 'Content-Type': 'application/json' },
            body: JSON.stringify({
                scenarioName: scenarioName,
                newState: newState
            })
        });
        
        NotificationManager.success(`Сценарий "${scenarioName}" переведен в состояние "${newState}"`);
        await loadScenarios();
    } catch (e) {
        console.error('Change scenario state error:', e);
        NotificationManager.error(`Ошибка изменения состояния сценария: ${e.message}`);
    }
};

window.renderScenarios = () => {
    const container = document.getElementById(SELECTORS.LISTS.SCENARIOS);
    
    if (allScenarios.length === 0) {
        container.innerHTML = '<div class="loading-message">Сценарии не найдены</div>';
        return;
    }
    
    container.innerHTML = allScenarios.map(scenario => `
        <div class="scenario-item">
            <div class="scenario-header">
                <div class="scenario-name">${scenario.name}</div>
                <div class="scenario-state">${scenario.state || 'Started'}</div>
            </div>
            <div class="scenario-info">
                <div class="scenario-description">${scenario.description || 'No description'}</div>
            </div>
            <div class="scenario-actions">
                ${(scenario.possibleStates || []).map(state => 
                    state !== scenario.state ? 
                    `<button class="btn btn-sm btn-secondary" onclick="setScenarioState('${scenario.name}', '${state}')">
                        → ${state}
                    </button>` : ''
                ).join('')}
                <button class="btn btn-sm btn-danger" onclick="setScenarioState('${scenario.name}', 'Started')">
                    🔄 Reset
                </button>
            </div>
        </div>
    `).join('');
};

// --- ИСПРАВЛЕННЫЕ ФУНКЦИИ ДЛЯ WIREMOCK 3.9.1+ API ---

// Исправленная функция подсчета запросов (требует POST с JSON)
window.getRequestCount = async (criteria = {}) => {
    try {
        const response = await apiFetch(ENDPOINTS.REQUESTS_COUNT, {
            method: 'POST',
            headers: { 'Content-Type': 'application/json' },
            body: JSON.stringify(criteria)
        });
        return response.count || 0;
    } catch (error) {
        console.error('Request count error:', error);
        NotificationManager.error(`Ошибка подсчета запросов: ${error.message}`);
        return 0;
    }
};

// Новая функция поиска запросов
window.findRequests = async (criteria) => {
    try {
        const response = await apiFetch(ENDPOINTS.REQUESTS_FIND, {
            method: 'POST',
            headers: { 'Content-Type': 'application/json' },
            body: JSON.stringify(criteria)
        });
        return response.requests || [];
    } catch (error) {
        console.error('Find requests error:', error);
        NotificationManager.error(`Ошибка поиска запросов: ${error.message}`);
        return [];
    }
};

// Получение несопоставленных запросов
window.getUnmatchedRequests = async () => {
    try {
        const response = await apiFetch(ENDPOINTS.REQUESTS_UNMATCHED);
        return response.requests || [];
    } catch (error) {
        console.error('Unmatched requests error:', error);
        return [];
    }
};

// --- ИСПРАВЛЕННЫЕ ФУНКЦИИ ЗАПИСИ ---

// Начать запись
window.startRecording = async (config = {}) => {
    try {
        const defaultConfig = {
            targetBaseUrl: 'https://example.com',
            filters: {
                urlPathPatterns: ['.*'],
                method: 'ANY',
                headers: {}
            },
            captureHeaders: {},
            requestBodyPattern: {},
            persist: true,
            repeatsAsScenarios: false,
            transformers: ['response-template'],
            transformerParameters: {}
        };
        
        const recordingConfig = { ...defaultConfig, ...config };
        
        await apiFetch(ENDPOINTS.RECORDINGS_START, {
            method: 'POST',
            headers: { 'Content-Type': 'application/json' },
            body: JSON.stringify(recordingConfig)
        });
        
        NotificationManager.success('Запись начата!');
        window.isRecording = true;
        
        // Обновляем UI
        const indicator = document.getElementById(SELECTORS.RECORDING.INDICATOR);
        if (indicator) indicator.style.display = 'block';
        
    } catch (error) {
        console.error('Start recording error:', error);
        NotificationManager.error(`Ошибка начала записи: ${error.message}`);
    }
};

// Остановить запись
window.stopRecording = async () => {
    try {
        const response = await apiFetch(ENDPOINTS.RECORDINGS_STOP, {
            method: 'POST'
        });
        
        window.isRecording = false;
        window.recordedCount = 0;
        
        // Обновляем UI
        const indicator = document.getElementById(SELECTORS.RECORDING.INDICATOR);
        if (indicator) indicator.style.display = 'none';
        
        const count = response.mappings ? response.mappings.length : 0;
        NotificationManager.success(`Запись остановлена! Записано ${count} маппингов`);
        
        // Обновляем список маппингов
        await fetchAndRenderMappings();
        
        return response.mappings || [];
    } catch (error) {
        console.error('Stop recording error:', error);
        NotificationManager.error(`Ошибка остановки записи: ${error.message}`);
        return [];
    }
};

// Получить статус записи
window.getRecordingStatus = async () => {
    try {
        const response = await apiFetch(ENDPOINTS.RECORDINGS_STATUS);
        return response.status || 'Unknown';
    } catch (error) {
        console.error('Recording status error:', error);
        return 'Unknown';
    }
};

// Создать снимок записи
window.takeRecordingSnapshot = async (config = {}) => {
    try {
        const response = await apiFetch(ENDPOINTS.RECORDINGS_SNAPSHOT, {
            method: 'POST',
            headers: { 'Content-Type': 'application/json' },
            body: JSON.stringify(config)
        });
        
        const count = response.mappings ? response.mappings.length : 0;
        NotificationManager.success(`Снимок создан! Записано ${count} маппингов`);
        
        return response.mappings || [];
    } catch (error) {
        console.error('Recording snapshot error:', error);
        NotificationManager.error(`Ошибка создания снимка: ${error.message}`);
        return [];
    }
};

// --- ФУНКЦИИ NEAR MISSES ---

// Поиск близких совпадений для запроса
window.findNearMissesForRequest = async (request) => {
    try {
        const response = await apiFetch(ENDPOINTS.NEAR_MISSES_REQUEST, {
            method: 'POST',
            headers: { 'Content-Type': 'application/json' },
            body: JSON.stringify(request)
        });
        return response.nearMisses || [];
    } catch (error) {
        console.error('Near misses for request error:', error);
        return [];
    }
};

// Поиск близких совпадений для паттерна
window.findNearMissesForPattern = async (pattern) => {
    try {
        const response = await apiFetch(ENDPOINTS.NEAR_MISSES_PATTERN, {
            method: 'POST',
            headers: { 'Content-Type': 'application/json' },
            body: JSON.stringify(pattern)
        });
        return response.nearMisses || [];
    } catch (error) {
        console.error('Near misses for pattern error:', error);
        return [];
    }
};

// Получить близкие совпадения для несопоставленных запросов
window.getNearMissesForUnmatched = async () => {
    try {
        const response = await apiFetch(ENDPOINTS.REQUESTS_UNMATCHED_NEAR_MISSES);
        return response.nearMisses || [];
    } catch (error) {
        console.error('Near misses for unmatched error:', error);
        return [];
    }
};

// --- НОВЫЕ ФУНКЦИИ ДЛЯ WIREMOCK 3.13.x ---

// Получить неиспользуемые маппинги
window.getUnmatchedMappings = async () => {
    try {
        const response = await apiFetch(ENDPOINTS.MAPPINGS_UNMATCHED);
        return response.mappings || [];
    } catch (error) {
        console.error('Unmatched mappings error:', error);
        return [];
    }
};

// Удалить неиспользуемые маппинги
window.removeUnmatchedMappings = async () => {
    try {
        const response = await apiFetch(ENDPOINTS.MAPPINGS_UNMATCHED, {
            method: 'DELETE'
        });
        
        const count = response.mappings ? response.mappings.length : 0;
        NotificationManager.success(`Удалено ${count} неиспользуемых маппингов`);
        
        // Обновляем список маппингов
        await fetchAndRenderMappings();
        
        return response.mappings || [];
    } catch (error) {
        console.error('Remove unmatched mappings error:', error);
        NotificationManager.error(`Ошибка удаления неиспользуемых маппингов: ${error.message}`);
        return [];
    }
};

// Поиск маппингов по метаданным
window.findMappingsByMetadata = async (metadata) => {
    try {
        const response = await apiFetch(ENDPOINTS.MAPPINGS_FIND_BY_METADATA, {
            method: 'POST',
            headers: { 'Content-Type': 'application/json' },
            body: JSON.stringify(metadata)
        });
        return response.mappings || [];
    } catch (error) {
        console.error('Find mappings by metadata error:', error);
        return [];
    }
};

// Обновленная функция для обработки результатов редактирования
window.handleEditSuccess = async (mapping) => {
    const id = mapping.id || mapping.uuid;

    // Добавляем optimistic update
    window.cacheManager.addOptimisticUpdate(mapping, 'update');

    // Обновляем UI сразу
    window.applyOptimisticMappingUpdate(mapping);

    // Через небольшую задержку подтверждаем update
    setTimeout(() => {
        window.cacheManager.confirmOptimisticUpdate(id);
    }, 1000);
};

// Функция принудительной синхронизации (для кнопки Force Refresh)
window.forceRefreshCache = async () => {
    try {
        // Очищаем все optimistic updates
        window.cacheManager.optimisticQueue.length = 0;

        // Полная перестройка кеша
        await window.cacheManager.rebuildCache();

        NotificationManager.success('Кеш полностью обновлен!');
    } catch (error) {
        NotificationManager.error(`Ошибка обновления кеша: ${error.message}`);
    }
};

console.log('✅ Features.js loaded - Business functions for mappings, requests, scenarios + WireMock 3.9.1+ API fixes');

// Update connection status text with last successful request time
window.updateLastSuccessUI = () => {
    try {
        const el = document.getElementById(SELECTORS.CONNECTION.STATUS_TEXT);
        if (!el) return;
        const ts = window.lastWiremockSuccess || Date.now();
        const time = new Date(ts).toLocaleTimeString();
        el.textContent = `Last OK: ${time}`;
        console.log('[HEALTH] last success UI updated:', { ts, time });
    } catch (e) {
        // noop
    }
};

// Centralized health UI updater (single source of truth)
window.applyHealthUI = (isHealthy, responseTime) => {
    try {
        window.healthState = window.healthState || { isHealthy: null, lastCheckAt: null, lastOkAt: null, lastLatencyMs: null };
        window.healthState.lastCheckAt = Date.now();
        if (isHealthy === true) {
            window.healthState.isHealthy = true;
            window.healthState.lastOkAt = Date.now();
            window.healthState.lastLatencyMs = typeof responseTime === 'number' ? responseTime : null;
        } else if (isHealthy === false) {
            window.healthState.isHealthy = false;
            window.healthState.lastLatencyMs = null;
        } // null => error/unknown

        const healthIndicator = document.getElementById(SELECTORS.HEALTH.INDICATOR);
        if (healthIndicator) {
            healthIndicator.style.display = 'inline';
            if (isHealthy === true) {
                const ms = typeof responseTime === 'number' ? `${responseTime}ms` : 'OK';
                healthIndicator.innerHTML = `<span>Response Time: </span><span class="healthy">${ms}</span>`;
            } else if (isHealthy === false) {
                healthIndicator.innerHTML = `<span>Response Time: </span><span class="unhealthy">Unhealthy</span>`;
            } else {
                healthIndicator.innerHTML = `<span>Response Time: </span><span class="error">Error</span>`;
            }
        }

        // Keep status text in sync (Last OK)
        if (isHealthy === true) {
            window.lastWiremockSuccess = Date.now();
            if (typeof window.updateLastSuccessUI === 'function') window.updateLastSuccessUI();
        }
    } catch (e) {
        console.warn('applyHealthUI failed:', e);
    }
};

// Central toggle for showing metadata timestamps on mapping cards
try {
    const savedToggle = localStorage.getItem('imock-show-meta-timestamps');
    if (savedToggle !== null) {
        window.showMetaTimestamps = savedToggle === '1';
    }
} catch {}
window.toggleMetaTimestamps = () => {
    try {
        window.showMetaTimestamps = window.showMetaTimestamps === false ? true : false;
        localStorage.setItem('imock-show-meta-timestamps', window.showMetaTimestamps ? '1' : '0');
        // Re-render current list without refetch
        if (Array.isArray(window.allMappings)) {
            fetchAndRenderMappings(window.allMappings);
        }
    } catch (e) { console.warn('toggleMetaTimestamps failed:', e); }
};

// --- iMock cache mapping helpers (best-of-3 discovery) ---
const IMOCK_CACHE_ID = '00000000-0000-0000-0000-00000000cace';
const IMOCK_CACHE_URL = '/__imock/cache';

function isImockCacheMapping(m) {
    try {
        const byId = (m?.id || m?.uuid) === IMOCK_CACHE_ID;
        const byMeta = m?.metadata?.imock?.type === 'cache';
        const byName = (m?.name || '').toLowerCase() === 'imock cache';
        const byUrl = (m?.request?.url || m?.request?.urlPath) === IMOCK_CACHE_URL;
        return !!(byId || byMeta || byName || byUrl);
    } catch { return false; }
}

function pickUrl(req) {
    return req?.urlPath || req?.urlPathPattern || req?.urlPattern || req?.url || 'N/A';
}

function slimMapping(m) {
    return {
        id: m.id || m.uuid,
        name: m.name || m.metadata?.name,
        priority: m.priority,
        persistent: m.persistent,
        scenarioName: m.scenarioName,
        requiredScenarioState: m.requiredScenarioState,
        newScenarioState: m.newScenarioState,
        request: {
            method: m.request?.method,
            url: pickUrl(m.request),
            // No headers/query params in cache - only essential matching data
        },
        // No response data, minimal metadata - essential for UI display
        metadata: {
            created: m.metadata?.created,
            edited: m.metadata?.edited,
            source: m.metadata?.source,
            // Essential metadata fields for timestamps and source tracking
        },
    };
}

function buildSlimList(arr) {
    const items = (arr || []).filter(x => !isImockCacheMapping(x)).map(slimMapping);
    return { mappings: items };
}

function simpleHash(str) {
    let h = 0;
    for (let i = 0; i < str.length; i++) { h = (h * 31 + str.charCodeAt(i)) | 0; }
    return (h >>> 0).toString(16);
}

async function getCacheByFixedId() {
    try {
        console.log('🧩 [CACHE] Trying fixed ID lookup...');
        const m = await apiFetch(`/mappings/${IMOCK_CACHE_ID}`);
        if (m && isImockCacheMapping(m)) return m;
        console.log('🧩 [CACHE] Fixed ID miss');
    } catch {}
    return null;
}

async function getCacheByMetadata() {
    try {
        // WireMock 3 expects JSONPath on metadata
        const tryBodies = [
            { matchesJsonPath: "$[?(@.metadata.imock.type == 'cache')]" },
            { matchesJsonPath: { expression: "$[?(@.metadata.imock.type == 'cache')]" } },
        ];
        console.log('🧩 [CACHE] Trying metadata lookup (JSONPath)...');
        for (const body of tryBodies) {
            try {
                const res = await apiFetch(ENDPOINTS.MAPPINGS_FIND_BY_METADATA, {
                    method: 'POST',
                    headers: { 'Content-Type': 'application/json' },
                    body: JSON.stringify(body),
                });
                const list = res?.mappings || res?.items || [];
                const found = list.find(isImockCacheMapping);
                if (found) { console.log('🧩 [CACHE] Metadata hit'); return found; }
            } catch (e) {
                // try next body shape
            }
        }
        console.log('🧩 [CACHE] Metadata miss');
    } catch {}
    return null;
}

async function upsertImockCacheMapping(slim) {
    console.log('🧩 [CACHE] Upsert cache mapping start');
    const meta = {
        imock: {
            type: 'cache',
            version: 1,
            timestamp: Date.now(),
            count: (slim?.mappings || []).length,
            hash: simpleHash(JSON.stringify(slim || {})),
        },
    };
    const stub = {
        id: IMOCK_CACHE_ID,
        name: 'iMock Cache',
        priority: 1,
        persistent: false,
        request: { method: 'GET', url: IMOCK_CACHE_URL },
        response: {
            status: 200,
            jsonBody: slim,
            headers: { 'Content-Type': 'application/json; charset=utf-8' },
        },
        metadata: meta,
    };
    try {
        // Try update first; if 404, create
        console.log('🧩 [CACHE] PUT /mappings/{id}');
        await apiFetch(`/mappings/${IMOCK_CACHE_ID}`, {
            method: 'PUT', headers: { 'Content-Type': 'application/json' }, body: JSON.stringify(stub),
        });
        console.log('🧩 [CACHE] Upsert done (PUT)');
    } catch (e) {
        console.log('🧩 [CACHE] PUT failed, POST /mappings');
        await apiFetch('/mappings', {
            method: 'POST', headers: { 'Content-Type': 'application/json' }, body: JSON.stringify(stub),
        });
        console.log('🧩 [CACHE] Upsert done (POST)');
    }
}

async function regenerateImockCache() {
    console.log('🧩 [CACHE] Regenerate cache start');
    const t0 = performance.now();

    // Get fresh data from server - server is now the source of truth
    const all = await apiFetch(ENDPOINTS.MAPPINGS);
    const mappings = all?.mappings || [];

    console.log('🧩 [CACHE] Using fresh server data for cache regeneration');

    const slim = buildSlimList(mappings);
    try { await upsertImockCacheMapping(slim); } catch (e) { console.warn('🧩 [CACHE] Upsert cache failed:', e); }
    const dt = Math.round(performance.now() - t0);
    console.log(`🧩 [CACHE] Regenerate cache done (${(slim?.mappings||[]).length} items) in ${dt}ms`);
    return slim;
}

async function loadImockCacheBestOf3() {
    // Preferred order: fixed ID, then find-by-metadata (JSONPath), else none
    console.log('🧩 [CACHE] loadImockCacheBestOf3 start');
    const b = await getCacheByFixedId();
    if (b && b.response?.jsonBody) { console.log('🧩 [CACHE] Using cache: fixed id'); return { source: 'cache', data: b.response.jsonBody }; }
    const c = await getCacheByMetadata();
    if (c && c.response?.jsonBody) { console.log('🧩 [CACHE] Using cache: metadata'); return { source: 'cache', data: c.response.jsonBody }; }
    console.log('🧩 [CACHE] No cache found');
    return null;
}

// Resolve conflicts by querying the server for the authoritative version of a specific mapping
async function resolveConflictWithServer(mappingId) {
    try {
        console.log('🔍 [CONFLICT] Resolving conflict for', mappingId, 'with server query');

        // Query the specific mapping from server
        const serverResponse = await apiFetch(`/mappings/${mappingId}`);
        const serverMapping = serverResponse?.mapping || serverResponse;

        if (!serverMapping) {
            console.warn('🔍 [CONFLICT] Server returned no mapping for', mappingId);
            return null; // No authoritative data available
        }

        console.log('🔍 [CONFLICT] Server returned authoritative data for', mappingId);
        return serverMapping;

    } catch (error) {
        console.warn('🔍 [CONFLICT] Server query failed for', mappingId, error);
        return null; // Fall back to no resolution
    }
}

function cloneMappingForCache(mapping) {
    if (!mapping) return null;

    try {
        if (typeof structuredClone === 'function') {
            return structuredClone(mapping);
        }
    } catch (error) {
        console.warn('structuredClone failed for mapping cache clone:', error);
    }

    try {
        return JSON.parse(JSON.stringify(mapping));
    } catch (error) {
        console.warn('JSON clone failed for mapping cache clone:', error);
    }

    return { ...mapping };
}

function mergeMappingData(existing, incoming) {
    if (!existing) return incoming;
    if (!incoming) return existing;

    return {
        ...existing,
        ...incoming,
        request: { ...existing.request, ...incoming.request },
        response: { ...existing.response, ...incoming.response },
        metadata: { ...existing.metadata, ...incoming.metadata }
    };
}

<<<<<<< HEAD
function seedCacheFromGlobals(cache) {
    try {
        if (!(cache instanceof Map)) {
            return;
        }

        const sources = [
            Array.isArray(window.originalMappings) ? window.originalMappings : null,
            Array.isArray(window.allMappings) ? window.allMappings : null,
        ];

        let seededFrom;
        for (const source of sources) {
            if (!source || source.length === 0) {
                continue;
            }

            let inserted = 0;
            for (const mapping of source) {
                if (!mapping || isImockCacheMapping(mapping)) {
                    continue;
                }

                const existingId = mapping.id || mapping.uuid;
                if (!existingId || cache.has(existingId)) {
                    continue;
                }

                const cloned = cloneMappingForCache(mapping) || { ...mapping };
                if (!cloned.id) {
                    cloned.id = existingId;
                }
                if (!cloned.uuid && (mapping.uuid || existingId)) {
                    cloned.uuid = mapping.uuid || existingId;
                }

                cache.set(existingId, cloned);
                inserted++;
            }

            if (inserted > 0) {
                seededFrom = source === window.originalMappings ? 'originalMappings' : 'allMappings';
                console.log(`🧩 [CACHE] Seeded ${inserted} mappings into cache from ${seededFrom}`);
                break;
            }
        }

        if (!seededFrom && cache.size === 0) {
            console.log('🧩 [CACHE] Nothing available to seed cache from globals');
        }
    } catch (error) {
        console.warn('seedCacheFromGlobals failed:', error);
    }
}

function syncCacheWithMappings(mappings) {
    try {
        const manager = window.cacheManager;
        if (!manager || !(manager.cache instanceof Map) || !Array.isArray(mappings)) {
            return;
        }

        const cache = manager.cache;
        const seenIds = new Set();

        mappings.forEach(mapping => {
            if (!mapping || isImockCacheMapping(mapping)) {
                return;
            }

            const id = mapping.id || mapping.uuid;
            if (!id) {
                return;
            }

            seenIds.add(id);

            const cloned = cloneMappingForCache(mapping) || { ...mapping };
            if (cache.has(id)) {
                cache.set(id, mergeMappingData(cache.get(id), cloned));
            } else {
                cache.set(id, cloned);
            }
        });

        const optimisticQueue = Array.isArray(manager.optimisticQueue) ? manager.optimisticQueue : [];
        const optimisticIds = new Set();
        for (const item of optimisticQueue) {
            if (!item || item.op === 'delete') {
                continue;
            }
            if (item.id) {
                optimisticIds.add(item.id);
            }
        }

        Array.from(cache.keys()).forEach(existingId => {
            if (!seenIds.has(existingId) && !optimisticIds.has(existingId)) {
                cache.delete(existingId);
            }
        });

        window.cacheLastUpdate = Date.now();
    } catch (error) {
        console.warn('syncCacheWithMappings failed:', error);
    }
}

function buildCacheSnapshot() {
    const manager = window.cacheManager;
    if (!manager || !(manager.cache instanceof Map)) {
        return [];
    }

    try {
        const snapshot = [];
        for (const mapping of manager.cache.values()) {
            if (!mapping || isImockCacheMapping(mapping)) {
                continue;
            }

            // Cache entries are stored as clones, but clone again defensively before
            // exposing them to global arrays to prevent accidental mutation leaks.
            const cloned = cloneMappingForCache(mapping) || { ...mapping };
            snapshot.push(cloned);
        }
        return snapshot;
    } catch (error) {
        console.warn('buildCacheSnapshot failed:', error);
        return [];
    }
}

function refreshMappingsFromCache({ maintainFilters = true } = {}) {
    try {
        const sanitized = buildCacheSnapshot();

        window.originalMappings = sanitized.slice();
=======
function refreshMappingsFromCache({ maintainFilters = true } = {}) {
    try {
        const cacheValues = window.cacheManager?.cache
            ? Array.from(window.cacheManager.cache.values())
            : [];
        const sanitized = cacheValues.filter(mapping => !isImockCacheMapping(mapping));

        window.originalMappings = sanitized;
>>>>>>> d54e566d
        window.allMappings = sanitized.slice();

        const methodFilter = document.getElementById(SELECTORS.MAPPING_FILTERS.METHOD)?.value || '';
        const urlFilter = document.getElementById(SELECTORS.MAPPING_FILTERS.URL)?.value || '';
        const statusFilter = document.getElementById(SELECTORS.MAPPING_FILTERS.STATUS)?.value || '';
        const hasFilters = maintainFilters && Boolean(methodFilter || urlFilter || statusFilter);

        if (hasFilters && typeof FilterManager !== 'undefined' && typeof FilterManager.applyMappingFilters === 'function') {
            FilterManager.applyMappingFilters();
        } else if (typeof fetchAndRenderMappings === 'function') {
            fetchAndRenderMappings(window.allMappings.slice());
        }

        if (typeof updateDataSourceIndicator === 'function') {
            updateDataSourceIndicator('cache');
        }
    } catch (error) {
        console.warn('refreshMappingsFromCache failed:', error);
    }
}

function updateOptimisticCache(mapping, operation) {
    try {
        const mappingId = mapping?.id || mapping?.uuid;
        if (!mappingId) {
            console.warn('updateOptimisticCache called without valid id:', mapping);
            return;
        }
<<<<<<< HEAD

        if (!window.cacheManager || !(window.cacheManager.cache instanceof Map)) {
            console.warn('updateOptimisticCache skipped - cacheManager unavailable');
            return;
        }

        const cache = window.cacheManager.cache;
        seedCacheFromGlobals(cache);
=======

        if (!window.cacheManager || !(window.cacheManager.cache instanceof Map)) {
            console.warn('updateOptimisticCache skipped - cacheManager unavailable');
            return;
        }

        const cache = window.cacheManager.cache;
>>>>>>> d54e566d
        const normalizedOperation = (operation || 'update').toLowerCase();

        if (normalizedOperation === 'delete') {
            cache.delete(mappingId);
            if (typeof window.cacheManager.removeOptimisticUpdate === 'function') {
                window.cacheManager.removeOptimisticUpdate(mappingId);
            }
        } else {
            const incoming = cloneMappingForCache(mapping);
            if (!incoming) {
                console.warn('updateOptimisticCache: unable to clone mapping for cache:', mappingId);
                return;
            }

            if (!incoming.id && mappingId) {
                incoming.id = mappingId;
            }
<<<<<<< HEAD
            if (!incoming.uuid && (mapping.uuid || mappingId)) {
                incoming.uuid = mapping.uuid || mappingId;
            }
=======
>>>>>>> d54e566d

            if (cache.has(mappingId)) {
                const merged = mergeMappingData(cache.get(mappingId), incoming);
                cache.set(mappingId, merged);
            } else {
                cache.set(mappingId, incoming);
            }

            if (typeof window.cacheManager.confirmOptimisticUpdate === 'function') {
                window.cacheManager.confirmOptimisticUpdate(mappingId);
            }
        }

        window.cacheLastUpdate = Date.now();
<<<<<<< HEAD
        if (typeof window.cacheManager?.version === 'number') {
            window.cacheManager.version += 1;
        }
=======
>>>>>>> d54e566d
        refreshMappingsFromCache();
    } catch (error) {
        console.warn('updateOptimisticCache failed:', error);
    }
}

// простой дебаунс ребилда кеша, использует существующий refreshImockCache
let _cacheRebuildTimer;
function scheduleCacheRebuild() {
  try {
    const settings = JSON.parse(localStorage.getItem('wiremock-settings') || '{}');
    const delay = Number(settings.cacheRebuildDelay) || 1000;
    clearTimeout(_cacheRebuildTimer);
    _cacheRebuildTimer = setTimeout(() => {
      if (typeof window.refreshImockCache === 'function') {
        window.refreshImockCache().catch(console.warn);
      }
    }, delay);
  } catch {}
}

// Защита от бесконечного цикла optimistic update in progress
let optimisticInProgress = false;
let optimisticDelayRetries = 0;

// Cache validation timer (check every minute, validate every 5 minutes)
setInterval(() => {
    const timeSinceLastUpdate = Date.now() - (window.cacheLastUpdate || 0);
    const optimisticOps = window.cacheOptimisticOperations || 0;

    // Validate if cache is older than 5 minutes OR has too many optimistic operations
    if (timeSinceLastUpdate > 5 * 60 * 1000 || optimisticOps > 20) {
        console.log('🧩 [CACHE] Validation triggered - time:', Math.round(timeSinceLastUpdate/1000), 's, ops:', optimisticOps);
        validateAndRefreshCache();
    }
}, 60 * 1000); // Check every minute

async function validateAndRefreshCache() {
    try {
        console.log('🧩 [CACHE] Starting cache validation...');

        // Get fresh data from server
        const freshData = await apiFetch(ENDPOINTS.MAPPINGS);
        if (!freshData?.mappings) {
            console.warn('🧩 [CACHE] Failed to get fresh data for validation');
            return;
        }

        // Rebuild cache with fresh data
        await regenerateImockCache();

        // Reset optimistic counters
        window.cacheOptimisticOperations = 0;
        window.cacheLastUpdate = Date.now();

        console.log('🧩 [CACHE] Validation completed, cache refreshed');

    } catch (e) {
        console.warn('🧩 [CACHE] Validation failed:', e);
        // Don't reset counters on failure - try again later
    }
}

// Expose cache refresh for other modules (editor.js)
window.refreshImockCache = async () => {
    if (optimisticInProgress) {
        if (optimisticDelayRetries++ > 10) {
            console.warn('[CACHE] forced refresh after optimistic delay cap');
        } else {
            console.log('🔄 [CACHE] Optimistic update in progress, delaying cache refresh...');
            return new Promise(resolve => {
                setTimeout(async () => {
                    console.log('🔄 [CACHE] Retrying cache refresh after optimistic update delay');
                    await window.refreshImockCache();
                    resolve();
                }, 1000);
            });
        }
    }
    optimisticDelayRetries = 0;
    optimisticInProgress = true;
    try {
        window.cacheRebuilding = true;
        console.log('🔄 [CACHE] Set cache rebuilding flag');

        try {
            const settings = JSON.parse(localStorage.getItem('wiremock-settings') || '{}');
            if (settings.cacheEnabled) {
                updateDataSourceIndicator('cache_rebuilding');
                console.log('🔄 [CACHE] Updated UI indicator to rebuilding');
            }
        } catch (settingsError) {
            console.warn('🔄 [CACHE] Failed to update UI indicator:', settingsError);
        }

        console.log('🔄 [CACHE] Starting regeneration...');
        await regenerateImockCache();
        console.log('🔄 [CACHE] Regeneration completed');

        // Clear optimistic update queue after successful cache rebuild
        console.log('🔄 [CACHE] Clearing optimistic update queue after rebuild');
        window.cacheManager.optimisticQueue.length = 0;

        // Auto-refresh UI after cache update
        try {
            if (typeof window.fetchAndRenderMappings === 'function' && window.allMappings) {
                console.log('🔄 [CACHE] Auto-refreshing UI after cache rebuild');
                window.fetchAndRenderMappings(window.allMappings);
                console.log('🔄 [CACHE] UI refresh completed');
            } else {
                console.warn('🔄 [CACHE] UI refresh functions not available');
            }
        } catch (uiError) {
            console.warn('🔄 [CACHE] UI refresh after cache rebuild failed:', uiError);
        }
    } catch (e) {
        console.warn('🔄 [CACHE] refreshImockCache failed:', e);
    } finally {
        window.cacheRebuilding = false;
        console.log('🔄 [CACHE] Cleared cache rebuilding flag');
        window.cacheLastUpdate = Date.now();
        window.cacheOptimisticOperations = 0;
        optimisticInProgress = false;
        optimisticDelayRetries = 0;
        try {
            const settings = JSON.parse(localStorage.getItem('wiremock-settings') || '{}');
            if (settings.cacheEnabled) {
                updateDataSourceIndicator('cache');
                console.log('🔄 [CACHE] Updated UI indicator to cache');
            }
        } catch (settingsError) {
            console.warn('🔄 [CACHE] Failed to reset UI indicator:', settingsError);
        }
    }
};

// === MISSING FUNCTIONS FOR HTML COMPATIBILITY ===

// Simple health check function for button compatibility
window.checkHealth = async () => {
    try {
        // Check if user has entered connection details in the form
        const hostInput = document.getElementById('wiremock-host');
        const portInput = document.getElementById('wiremock-port');

        if (hostInput && portInput && (hostInput.value.trim() || portInput.value.trim())) {
            // User has entered connection details - update URL before health check
            const host = hostInput.value.trim() || 'localhost';
            const port = portInput.value.trim() || '8080';

            if (typeof window.normalizeWiremockBaseUrl === 'function') {
                window.wiremockBaseUrl = window.normalizeWiremockBaseUrl(host, port);
            } else {
                window.wiremockBaseUrl = `http://${host}:${port}/__admin`;
            }
            console.log('🔧 [checkHealth] Updated WireMock URL from form:', window.wiremockBaseUrl);
        }

        await checkHealthAndStartUptime();
        NotificationManager.success('Health check passed!');
    } catch (error) {
        NotificationManager.error(`Health check failed: ${error.message}`);
    }
};

// Refresh mappings function for button compatibility
window.refreshMappings = async () => {
    try {
        const settings = JSON.parse(localStorage.getItem('wiremock-settings') || '{}');
        const useCache = !!settings.cacheEnabled;
        await fetchAndRenderMappings(null, { useCache });
        NotificationManager.success('Mappings refreshed!');
    } catch (error) {
        NotificationManager.error(`Failed to refresh mappings: ${error.message}`);
    }
};

// Force refresh cache function for button compatibility
window.forceRefreshCache = async () => {
    try {
        const settings = JSON.parse(localStorage.getItem('wiremock-settings') || '{}');
        if (!settings.cacheEnabled) {
            NotificationManager.warning('Cache is not enabled. Enable it in Settings first.');
            return;
        }

        if (typeof window.refreshImockCache === 'function') {
            await window.refreshImockCache();
            await fetchAndRenderMappings(null, { useCache: true });
            NotificationManager.success('Cache rebuilt and mappings refreshed!');
        } else {
            NotificationManager.error('Cache service not available');
        }
    } catch (error) {
        NotificationManager.error(`Failed to rebuild cache: ${error.message}`);
    }
};

// Missing HTML onclick functions
window.loadMockData = () => {
    NotificationManager.info('Demo mode not implemented yet');
};

window.updateScenarioState = async () => {
    const scenarioSelect = document.getElementById('scenario-select');
    const scenarioState = document.getElementById('scenario-state');

    if (!scenarioSelect?.value || !scenarioState?.value) {
        NotificationManager.warning('Please select scenario and enter state');
        return;
    }

    // Call the correct function (not self-recursive)
    await window.setScenarioState(scenarioSelect.value, scenarioState.value);
};

window.updateFileDisplay = () => {
    const fileInput = document.getElementById('import-file');
    const fileDisplay = document.getElementById('file-display');

    if (fileInput?.files?.length > 0) {
        fileDisplay.innerHTML = `<strong>${fileInput.files[0].name}</strong>`;
        document.getElementById('import-actions').style.display = 'block';
    }
};
<|MERGE_RESOLUTION|>--- conflicted
+++ resolved
@@ -865,7 +865,7 @@
         const cacheAvailable = window.cacheManager && window.cacheManager.cache instanceof Map;
         const optimisticOperation = cacheAvailable && window.cacheManager.cache.has(mappingId) ? 'update' : 'create';
 
-<<<<<<< HEAD
+        // Use updateOptimisticCache if available, otherwise fallback to legacy/manual logic
         if (typeof updateOptimisticCache === 'function') {
             updateOptimisticCache(mapping, optimisticOperation);
         } else {
@@ -896,33 +896,6 @@
             refreshMappingsFromCache();
         }
 
-=======
-        if (typeof window.cacheManager?.addOptimisticUpdate === 'function') {
-            window.cacheManager.addOptimisticUpdate(mapping, optimisticOperation);
-        }
-
-        if (cacheAvailable) {
-            const incoming = cloneMappingForCache(mapping);
-            if (!incoming) {
-                console.warn('🎯 [OPTIMISTIC] Failed to clone mapping for cache:', mappingId);
-            } else {
-                if (!incoming.id && mappingId) {
-                    incoming.id = mappingId;
-                }
-
-                if (window.cacheManager.cache.has(mappingId)) {
-                    const merged = mergeMappingData(window.cacheManager.cache.get(mappingId), incoming);
-                    window.cacheManager.cache.set(mappingId, merged);
-                } else {
-                    window.cacheManager.cache.set(mappingId, incoming);
-                }
-            }
-        }
-
-        window.cacheLastUpdate = Date.now();
-        refreshMappingsFromCache();
-
->>>>>>> d54e566d
         console.log('🎯 [OPTIMISTIC] Applied update for mapping:', mappingId);
 
     } catch (e) {
@@ -2107,8 +2080,6 @@
         metadata: { ...existing.metadata, ...incoming.metadata }
     };
 }
-
-<<<<<<< HEAD
 function seedCacheFromGlobals(cache) {
     try {
         if (!(cache instanceof Map)) {
@@ -2244,19 +2215,10 @@
 
 function refreshMappingsFromCache({ maintainFilters = true } = {}) {
     try {
+        // Use full cache snapshot logic for consistency
         const sanitized = buildCacheSnapshot();
 
         window.originalMappings = sanitized.slice();
-=======
-function refreshMappingsFromCache({ maintainFilters = true } = {}) {
-    try {
-        const cacheValues = window.cacheManager?.cache
-            ? Array.from(window.cacheManager.cache.values())
-            : [];
-        const sanitized = cacheValues.filter(mapping => !isImockCacheMapping(mapping));
-
-        window.originalMappings = sanitized;
->>>>>>> d54e566d
         window.allMappings = sanitized.slice();
 
         const methodFilter = document.getElementById(SELECTORS.MAPPING_FILTERS.METHOD)?.value || '';
@@ -2285,7 +2247,6 @@
             console.warn('updateOptimisticCache called without valid id:', mapping);
             return;
         }
-<<<<<<< HEAD
 
         if (!window.cacheManager || !(window.cacheManager.cache instanceof Map)) {
             console.warn('updateOptimisticCache skipped - cacheManager unavailable');
@@ -2294,15 +2255,6 @@
 
         const cache = window.cacheManager.cache;
         seedCacheFromGlobals(cache);
-=======
-
-        if (!window.cacheManager || !(window.cacheManager.cache instanceof Map)) {
-            console.warn('updateOptimisticCache skipped - cacheManager unavailable');
-            return;
-        }
-
-        const cache = window.cacheManager.cache;
->>>>>>> d54e566d
         const normalizedOperation = (operation || 'update').toLowerCase();
 
         if (normalizedOperation === 'delete') {
@@ -2320,12 +2272,9 @@
             if (!incoming.id && mappingId) {
                 incoming.id = mappingId;
             }
-<<<<<<< HEAD
             if (!incoming.uuid && (mapping.uuid || mappingId)) {
                 incoming.uuid = mapping.uuid || mappingId;
             }
-=======
->>>>>>> d54e566d
 
             if (cache.has(mappingId)) {
                 const merged = mergeMappingData(cache.get(mappingId), incoming);
@@ -2340,12 +2289,9 @@
         }
 
         window.cacheLastUpdate = Date.now();
-<<<<<<< HEAD
         if (typeof window.cacheManager?.version === 'number') {
             window.cacheManager.version += 1;
         }
-=======
->>>>>>> d54e566d
         refreshMappingsFromCache();
     } catch (error) {
         console.warn('updateOptimisticCache failed:', error);
