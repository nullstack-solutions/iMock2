--- conflicted
+++ resolved
@@ -54,13 +54,9 @@
 | `GET /__admin/requests` & `DELETE /__admin/requests` | Request Log refresh and clear actions.【F:js/features.js†L1116-L1287】 |
 | `POST /__admin/requests/count` / `POST /__admin/requests/find` | Helper functions exist for analytics, but no UI surfaces the results yet.【F:js/features.js†L1558-L1622】 |
 | `GET /__admin/requests/unmatched` & near-miss endpoints | Helper functions implemented without UI glue; intended for future unmatched analysis tooling.【F:js/features.js†L1708-L1760】 |
-<<<<<<< HEAD
 | `GET /__admin/scenarios` / `POST /__admin/scenarios/reset` / `PUT /__admin/scenarios/set-state` | Fully wired to the Scenarios page actions and inline buttons.【F:js/features.js†L1488-L1556】【F:index.html†L240-L322】 |
 | Recording endpoints (`/recordings/start`, `/stop`, `/status`, `/snapshot`) | Helpers post full spec-compliant bodies, render results, manage snapshot IDs, and expose a JSON download for generated mappings.【F:js/features.js†L1821-L2219】 |
-=======
-| `GET /__admin/scenarios` / `POST /__admin/scenarios/reset` / `PUT /__admin/scenarios/{name}/state` | Fully wired to the Scenarios page actions and inline buttons.【F:js/features.js†L1488-L1556】【F:index.html†L240-L322】 |
-| Recording endpoints (`/recordings/start`, `/stop`, `/status`, `/snapshot`) | Helpers issue the correct calls and surface notifications, but the Recording tab does not yet use the returned payloads.【F:js/features.js†L1624-L1704】 |
->>>>>>> 790e2385
+
 | Import/export endpoints (`/mappings/import`, `/requests/remove`, etc.) | Placeholders only; buttons throw because handlers are undefined.【F:index.html†L120-L211】【F:js/features.js†L2686-L2727】 |
 
 ## Known gaps & follow-up items
